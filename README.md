# Module coreml_help and pred_help

Python helper functions to facilitate working with CoreML and ONNX and converting from one to the other.

<<<<<<< HEAD
[Documentation](https://mcsieber.github.io/index.html)
=======
[Documentation](https://mcsieber.github.io/coreml_help)
> Note The docs above are somewhat out of date - they don't reflect the most recent source.
I hope to have an update this week - Mark - 2019-08-12
>>>>>>> 59d9e09f

These functions depend on package `coremltools`. If you are converting between ONNX and CoreML,
you will need `onnx_coreml`, `onnx`, and `onnxruntime` as well.

  If you want *real* help with CoreML, I highly recommend [**Matthijs Holleman's**](https://github.com/hollance)
  [*“Core ML Survival Guide.”*](https://leanpub.com/coreml-survival-guide) Informative and well-written.
  Easy to read, as much as books on this subject can be.

## [coreml_help](https://mcsieber.github.io/coreml_help.html)

###  CoremlBrowser

Class and methods for inspection and "model surgery"
```
    show_nn         Show a summary of neural network layers by index or name
    connect_layers  Connect the output of one layer to the input of another
    delete_layers   Delete CoreML NN layers by *name*.
    get_nn          Get the layers object for a CoreML neural network
```
Once initialized, captures and keeps track of :

    cmb.spec        # The protobuf spec
    cmb.nn          # The neural network object
    cmb.layers      # The nn layers array
    cmb.layer_shapes  # The shape dictionary for this model
    cmb.layer_dict  # maps layer names to layer indexes
    cmb.layer_count # the count of nn layers
    cmb.shaper      # The shape inference object for this model

### Convenience Functions
```
    show_nn          Show a summary of nn (Function equivalent of `show_nn` method)
    show_head
    show_tail        Convenience functions  of  method `show_nn`
    get_rand_images  Return images (jpg and png) randomly sampled from child dirs.
```

## [pred_help](https://mcsieber.github.io/pred_help.html)

Python helper classes and functions to facilitate generation and display
of predictions from CoreML, ONNX, and Torch models.

class **Classifier**  to invoke models, and collect and manage the resulting predictions.
class **Results**  to browse and display results saved by Classifier

Model Execution and Calculation Functions:
```
   norm_for_imagenet  Normalize using ImageNet values for mean and standard dev.
   pred_for_coreml    Run and show Predictions for a native CoreML model
   pred_for_onnx      Run and show Predictions for a native ONNX model
   pred_for_o2c       Run and show Predictions for a CoreML model converted from ONNX
   softmax
```
---------------------<|MERGE_RESOLUTION|>--- conflicted
+++ resolved
@@ -2,13 +2,9 @@
 
 Python helper functions to facilitate working with CoreML and ONNX and converting from one to the other.
 
-<<<<<<< HEAD
-[Documentation](https://mcsieber.github.io/index.html)
-=======
 [Documentation](https://mcsieber.github.io/coreml_help)
 > Note The docs above are somewhat out of date - they don't reflect the most recent source.
 I hope to have an update this week - Mark - 2019-08-12
->>>>>>> 59d9e09f
 
 These functions depend on package `coremltools`. If you are converting between ONNX and CoreML,
 you will need `onnx_coreml`, `onnx`, and `onnxruntime` as well.
